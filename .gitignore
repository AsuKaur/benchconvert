--- conflicted
+++ resolved
@@ -14,9 +14,5 @@
 # onnx
 # smt
 # smt_real
-<<<<<<< HEAD
 # vnnlib
-=======
-# vnnlib
-out.txt
->>>>>>> 42215365
+out.txt